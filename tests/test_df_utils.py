--- conflicted
+++ resolved
@@ -7,13 +7,8 @@
 from unittest.mock import patch, MagicMock
 
 # Import the module to test
-<<<<<<< HEAD
 import sys
 sys.path.insert(0, os.path.abspath(os.path.join(os.path.dirname(__file__), '..', 'src')))
-=======
-import os, sys
-sys.path.insert(0, os.path.abspath(os.path.join(os.path.dirname(__file__), "..", "src")))
->>>>>>> 1ba6c50f
 
 from df_utils import (
     applyParallel,
