--- conflicted
+++ resolved
@@ -7,13 +7,8 @@
 from unittest.mock import patch, MagicMock
 
 # Import the module to test
-<<<<<<< HEAD
 import sys
 sys.path.insert(0, os.path.abspath(os.path.join(os.path.dirname(__file__), '..', 'src')))
-=======
-import os, sys
-sys.path.insert(0, os.path.abspath(os.path.join(os.path.dirname(__file__), "..", "src")))
->>>>>>> 2fdc0d99
 
 from df_utils import (
     applyParallel,
