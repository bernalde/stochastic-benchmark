import pytest
import pandas as pd
import numpy as np
import tempfile
import os
import glob
from unittest.mock import patch, MagicMock

# Import the module to test
import sys
<<<<<<< HEAD
TESTS_DIR = os.path.dirname(__file__)
SRC_PATH = os.path.abspath(os.path.join(TESTS_DIR, os.pardir, 'src'))
sys.path.insert(0, SRC_PATH)
=======
sys.path.insert(0, os.path.abspath(os.path.join(os.path.dirname(__file__), '..', 'src')))
>>>>>>> 068b09e7

from df_utils import (
    applyParallel,
    monotone_df,
    eval_cumm,
    read_exp_raw,
    parameter_set,
    get_best,
    rename_df,
    EPSILON,
    confidence_level,
    s,
    gap
)


class TestConstants:
    """Test module-level constants."""
    
    def test_constants_exist(self):
        """Test that module constants are defined."""
        assert EPSILON == 1e-10
        assert confidence_level == 68
        assert s == 0.99
        assert gap == 1.0


class TestApplyParallel:
    """Test class for applyParallel function."""
    
    def test_apply_parallel_basic(self):
        """Test basic parallel apply functionality."""
        # Create test data
        df = pd.DataFrame({
            'group': ['A', 'A', 'B', 'B', 'C', 'C'],
            'value': [1, 2, 3, 4, 5, 6]
        })
        
        # Simple aggregation function
        def sum_values(group_df):
            return pd.DataFrame({'sum': [group_df['value'].sum()]})
        
        # Group the dataframe
        grouped = df.groupby('group')
        
        # Apply parallel function
        result = applyParallel(grouped, sum_values)
        
        assert isinstance(result, pd.DataFrame)
        assert 'sum' in result.columns
        assert len(result) == 3  # Three groups
        
        # Check sums are correct
        expected_sums = [3, 7, 11]  # A: 1+2, B: 3+4, C: 5+6
        assert sorted(result['sum'].values) == expected_sums
    
    def test_apply_parallel_complex_function(self):
        """Test parallel apply with more complex function."""
        df = pd.DataFrame({
            'group': ['X', 'X', 'Y', 'Y'],
            'val1': [10, 20, 30, 40],
            'val2': [1, 2, 3, 4]
        })
        
        def compute_stats(group_df):
            return pd.DataFrame({
                'mean_val1': [group_df['val1'].mean()],
                'sum_val2': [group_df['val2'].sum()],
                'count': [len(group_df)]
            })
        
        grouped = df.groupby('group')
        result = applyParallel(grouped, compute_stats)
        
        assert len(result) == 2  # Two groups
        assert set(result.columns) == {'mean_val1', 'sum_val2', 'count'}
        
        # Check one group's results
        x_results = result[result.index == 0]  # First group result
        if len(x_results) > 0:
            assert x_results['count'].iloc[0] == 2


class TestMonotoneDf:
    """Test class for monotone_df function."""
    
    def test_monotone_df_maximization(self):
        """Test monotonic transformation for maximization (opt_sense=1)."""
        df = pd.DataFrame({
            'resource': [1, 2, 3, 4, 5],
            'response': [10, 15, 12, 20, 18],  # Non-monotonic
            'other_col': ['a', 'b', 'c', 'd', 'e']
        })
        
        result = monotone_df(df.copy(), 'resource', 'response', opt_sense=1)
        
        assert isinstance(result, pd.DataFrame)
        assert len(result) == 5
        
        # Response should be monotonically increasing (cummax)
        response_values = result.sort_values('resource')['response'].values
        assert np.all(np.diff(response_values) >= 0)  # Non-decreasing
    
    def test_monotone_df_minimization(self):
        """Test monotonic transformation for minimization (opt_sense=-1)."""
        df = pd.DataFrame({
            'resource': [1, 2, 3, 4, 5],
            'response': [20, 15, 18, 10, 12],  # Non-monotonic
            'other_col': ['a', 'b', 'c', 'd', 'e']
        })
        
        result = monotone_df(df.copy(), 'resource', 'response', opt_sense=-1)
        
        assert isinstance(result, pd.DataFrame)
        assert len(result) == 5
        
        # Response should be monotonically decreasing (cummin)
        response_values = result.sort_values('resource')['response'].values
        assert np.all(np.diff(response_values) <= 0)  # Non-increasing
    
    def test_monotone_df_with_extrapolation(self):
        """Test monotonic transformation with extrapolation dataframe."""
        df = pd.DataFrame({
            'resource': [1, 2, 3],
            'response': [10, 5, 15],
            'param': ['A', 'A', 'A']
        })
        
        extrapolate_df = pd.DataFrame({
            'resource': [1, 2, 3],
            'response': [12, 8, 16],
            'param': ['A', 'A', 'A'],
            'extra_col': ['x', 'y', 'z']
        })
        
        result = monotone_df(
            df.copy(), 
            'resource', 
            'response', 
            opt_sense=1,
            extrapolate_from=extrapolate_df,
            match_on=['param']
        )
        
        assert isinstance(result, pd.DataFrame)
        # Should use extrapolation when response is not improving
    
    def test_monotone_df_already_monotonic(self):
        """Test monotonic transformation on already monotonic data."""
        df = pd.DataFrame({
            'resource': [1, 2, 3, 4, 5],
            'response': [5, 10, 15, 20, 25],  # Already monotonic
            'other_col': ['a', 'b', 'c', 'd', 'e']
        })

        result = monotone_df(df.copy(), 'resource', 'response', opt_sense=1)

        # Should be unchanged (already monotonic)
        np.testing.assert_array_equal(result['response'].values, [5, 10, 15, 20, 25])

    def test_monotone_df_drops_level_columns(self):
        """Monotone_df should remove groupby generated level columns."""
        base_df = pd.DataFrame({
            'resource': [1, 2, 1, 2],
            'response': [3, 4, 5, 6],
            'group': ['A', 'A', 'B', 'B']
        })

        grouped = base_df.groupby('group', as_index=False).apply(lambda x: x)
        df_with_levels = grouped.reset_index()

        assert 'level_0' in df_with_levels.columns  # ensure levels are present

        result = monotone_df(df_with_levels.copy(), 'resource', 'response', opt_sense=1)

        # Ensure level columns are removed
        assert 'level_0' not in result.columns
        assert 'level_1' not in result.columns


class TestEvalCumm:
    """Test class for eval_cumm function."""
    
    def test_eval_cumm_basic(self):
        """Test basic cumulative evaluation."""
        df = pd.DataFrame({
            'group': ['A', 'A', 'A', 'B', 'B', 'B'],
            'resource': [1, 2, 3, 1, 2, 3],
            'response': [10, 15, 20, 5, 10, 15]
        })
        
        result = eval_cumm(df, ['group'], 'resource', 'response', opt_sense=1)
        
        assert isinstance(result, pd.DataFrame)
        assert 'cumulativeresource' in result.columns
        
        # Check cumulative resource calculation
        group_a = result[result['group'] == 'A'].sort_values('resource')
        expected_cumm = [1, 3, 6]  # Cumulative sum of [1, 2, 3]
        np.testing.assert_array_equal(group_a['cumulativeresource'].values, expected_cumm)
    
    def test_eval_cumm_multiple_groups(self):
        """Test cumulative evaluation with multiple groups."""
        df = pd.DataFrame({
            'group1': ['X', 'X', 'Y', 'Y'],
            'group2': [1, 1, 2, 2],
            'resource': [10, 20, 15, 25],
            'response': [100, 200, 150, 250]
        })
        
        result = eval_cumm(df, ['group1', 'group2'], 'resource', 'response', opt_sense=1)
        
        assert isinstance(result, pd.DataFrame)
        assert len(result) == 4  # Same number of rows
        assert 'cumulativeresource' in result.columns


class TestReadExpRaw:
    """Test class for read_exp_raw function."""
    
    def test_read_exp_raw_basic(self):
        """Test reading raw experiment files."""
        with tempfile.TemporaryDirectory() as temp_dir:
            # Create test pickle files
            df1 = pd.DataFrame({'a': [1, 2], 'b': [3, 4]})
            df2 = pd.DataFrame({'a': [5, 6], 'b': [7, 8]})
            
            file1 = os.path.join(temp_dir, 'exp1.pkl')
            file2 = os.path.join(temp_dir, 'exp2.pkl')
            
            df1.to_pickle(file1)
            df2.to_pickle(file2)
            
            result = read_exp_raw(temp_dir)
            
            assert isinstance(result, pd.DataFrame)
            assert len(result) == 4  # Combined rows from both files
            assert set(result.columns) == {'a', 'b'}
    
    def test_read_exp_raw_with_params(self):
        """Test reading raw files with parameter extraction."""
        with tempfile.TemporaryDirectory() as temp_dir:
            # Create test file with parameters in name
            df1 = pd.DataFrame({'value': [1, 2]})
            file1 = os.path.join(temp_dir, 'alpha=0.5_beta=10.pkl')
            df1.to_pickle(file1)
            
            with patch('df_utils.names.filename2param') as mock_filename2param:
                mock_filename2param.return_value = {'alpha': '0.5', 'beta': '10'}
                
                result = read_exp_raw(temp_dir, name_params=['alpha', 'beta'])
                
                assert 'alpha' in result.columns
                assert 'beta' in result.columns
                assert all(result['alpha'] == '0.5')
                assert all(result['beta'] == '10')
    
    def test_read_exp_raw_no_files(self):
        """Test error when no files found."""
        with tempfile.TemporaryDirectory() as temp_dir:
            with pytest.raises(Exception, match="No raw data found"):
                read_exp_raw(temp_dir)
    
    def test_read_exp_raw_empty_directory(self):
        """Test behavior with empty directory."""
        with tempfile.TemporaryDirectory() as temp_dir:
            # Create a non-pickle file to ensure it's ignored
            with open(os.path.join(temp_dir, 'not_pickle.txt'), 'w') as f:
                f.write('test')
            
            with pytest.raises(Exception, match="No raw data found"):
                read_exp_raw(temp_dir)


class TestParameterSet:
    """Test class for parameter_set function."""
    
    def test_parameter_set_basic(self):
        """Test basic parameter set extraction."""
        df = pd.DataFrame({
            'param1': ['a', 'b', 'a', 'c'],
            'param2': [1, 2, 1, 3],
            'value': [10, 20, 30, 40]
        })
        
        param_set = parameter_set(df, ['param1', 'param2'])
        
        assert isinstance(param_set, np.ndarray)
        assert len(param_set) == 3  # Unique combinations: (a,1), (b,2), (c,3)
        
        # Check that params column was created
        assert 'params' in df.columns
        assert df['params'].iloc[0] == ('a', 1)
    
    def test_parameter_set_single_param(self):
        """Test parameter set with single parameter."""
        df = pd.DataFrame({
            'param1': ['x', 'y', 'x', 'z'],
            'value': [1, 2, 3, 4]
        })
        
        param_set = parameter_set(df, ['param1'])
        
        assert len(param_set) == 3  # Unique values: x, y, z
        expected_params = {('x',), ('y',), ('z',)}
        assert set(param_set) == expected_params
    
    def test_parameter_set_multiple_params(self):
        """Test parameter set with multiple parameters."""
        df = pd.DataFrame({
            'a': [1, 1, 2, 2],
            'b': ['x', 'y', 'x', 'y'],
            'c': [10, 10, 20, 30],
            'value': [100, 200, 300, 400]
        })
        
        param_set = parameter_set(df, ['a', 'b', 'c'])
        
        assert len(param_set) == 4  # All combinations are unique
        
        # Check specific combinations
        params_list = list(param_set)
        assert (1, 'x', 10) in params_list
        assert (2, 'y', 30) in params_list


class TestGetBest:
    """Test class for get_best function."""
    
    def test_get_best_minimization(self):
        """Test getting best results for minimization."""
        df = pd.DataFrame({
            'group': ['A', 'A', 'A', 'B', 'B', 'B'],
            'response': [10, 5, 15, 20, 8, 12],
            'param': [1, 2, 3, 1, 2, 3]
        })
        
        result = get_best(df, 'response', response_dir=-1, group_on=['group'])
        
        assert len(result) == 2  # One best per group
        
        # Check that minimum values were selected
        group_a_best = result[result['group'] == 'A']['response'].iloc[0]
        group_b_best = result[result['group'] == 'B']['response'].iloc[0]
        
        assert group_a_best == 5  # Minimum for group A
        assert group_b_best == 8  # Minimum for group B
    
    def test_get_best_maximization(self):
        """Test getting best results for maximization."""
        df = pd.DataFrame({
            'group': ['X', 'X', 'X', 'Y', 'Y', 'Y'],
            'response': [10, 25, 15, 30, 18, 22],
            'param': [1, 2, 3, 1, 2, 3]
        })
        
        result = get_best(df, 'response', response_dir=1, group_on=['group'])
        
        assert len(result) == 2  # One best per group
        
        # Check that maximum values were selected
        group_x_best = result[result['group'] == 'X']['response'].iloc[0]
        group_y_best = result[result['group'] == 'Y']['response'].iloc[0]
        
        assert group_x_best == 25  # Maximum for group X
        assert group_y_best == 30  # Maximum for group Y
    
    def test_get_best_multiple_group_columns(self):
        """Test getting best with multiple grouping columns."""
        df = pd.DataFrame({
            'group1': ['A', 'A', 'B', 'B'],
            'group2': [1, 2, 1, 2],
            'response': [10, 20, 15, 25],
            'param': ['x', 'y', 'z', 'w']
        })
        
        result = get_best(df, 'response', response_dir=-1, group_on=['group1', 'group2'])
        
        assert len(result) == 4  # One best per unique group combination
        
        # All original rows should be present since each has unique group combination
        assert set(result['response'].values) == {10, 20, 15, 25}


class TestRenameDf:
    """Test class for rename_df function."""
    
    def test_rename_df_basic(self):
        """Test basic column renaming."""
        df = pd.DataFrame({
            'min_energy': [1, 2, 3],
            'mean_time': [0.1, 0.2, 0.3],
            'other_col': ['a', 'b', 'c']
        })
        
        result = rename_df(df.copy())
        
        # Check that columns were renamed
        assert 'min_energy' not in result.columns
        assert 'mean_time' not in result.columns
        assert 'other_col' in result.columns  # Should remain unchanged
        
        # Check that new column names exist (using names module format)
        renamed_cols = [col for col in result.columns if 'Key=' in col]
        assert len(renamed_cols) >= 2  # At least min_energy and mean_time renamed
    
    def test_rename_df_with_confidence_intervals(self):
        """Test renaming with confidence interval columns."""
        df = pd.DataFrame({
            'min_energy': [1, 2],
            'min_energy_conf_interval_lower': [0.8, 1.8],
            'min_energy_conf_interval_upper': [1.2, 2.2],
            'success_prob': [0.9, 0.95],
            'success_prob_conf_interval_lower': [0.85, 0.9],
            'success_prob_conf_interval_upper': [0.95, 1.0]
        })
        
        result = rename_df(df.copy())
        
        # Check that all related columns were renamed
        old_cols = [
            'min_energy', 'min_energy_conf_interval_lower', 'min_energy_conf_interval_upper',
            'success_prob', 'success_prob_conf_interval_lower', 'success_prob_conf_interval_upper'
        ]
        
        for old_col in old_cols:
            assert old_col not in result.columns
        
        # Check that new columns exist
        new_cols = [col for col in result.columns if 'Key=' in col]
        assert len(new_cols) == 6  # All six columns should be renamed
    
    def test_rename_df_partial_columns(self):
        """Test renaming when only some columns are present."""
        df = pd.DataFrame({
            'perf_ratio': [1.1, 1.2],
            'unknown_column': [10, 20],
            'rtt': [5, 6]
        })
        
        result = rename_df(df.copy())
        
        # Check that known columns were renamed
        assert 'perf_ratio' not in result.columns
        assert 'rtt' not in result.columns
        
        # Check that unknown columns remain
        assert 'unknown_column' in result.columns
        
        # Check that values are preserved
        assert list(result['unknown_column']) == [10, 20]
    
    def test_rename_df_no_matching_columns(self):
        """Test renaming when no columns match the rename dictionary."""
        df = pd.DataFrame({
            'custom_col1': [1, 2],
            'custom_col2': ['a', 'b']
        })
        
        result = rename_df(df.copy())
        
        # Should be unchanged since no columns match
        assert list(result.columns) == ['custom_col1', 'custom_col2']
        assert result.equals(df)


class TestEdgeCases:
    """Test edge cases and error conditions."""
    
    def test_empty_dataframe_operations(self):
        """Test various operations on empty dataframes."""
        empty_df = pd.DataFrame()
        
        # parameter_set with empty df
        param_set = parameter_set(empty_df.copy(), [])
        assert len(param_set) == 0
        
        # rename_df with empty df
        renamed = rename_df(empty_df.copy())
        assert len(renamed) == 0
    
    def test_single_row_dataframe(self):
        """Test operations on single-row dataframes."""
        single_df = pd.DataFrame({
            'resource': [1],
            'response': [10],
            'group': ['A']
        })
        
        # monotone_df should work
        result = monotone_df(single_df.copy(), 'resource', 'response', opt_sense=1)
        assert len(result) == 1
        assert result['response'].iloc[0] == 10
        
        # get_best should work
        best = get_best(single_df, 'response', response_dir=1, group_on=['group'])
        assert len(best) == 1
        assert best['response'].iloc[0] == 10


if __name__ == "__main__":
    pytest.main([__file__])<|MERGE_RESOLUTION|>--- conflicted
+++ resolved
@@ -8,13 +8,9 @@
 
 # Import the module to test
 import sys
-<<<<<<< HEAD
 TESTS_DIR = os.path.dirname(__file__)
 SRC_PATH = os.path.abspath(os.path.join(TESTS_DIR, os.pardir, 'src'))
 sys.path.insert(0, SRC_PATH)
-=======
-sys.path.insert(0, os.path.abspath(os.path.join(os.path.dirname(__file__), '..', 'src')))
->>>>>>> 068b09e7
 
 from df_utils import (
     applyParallel,
