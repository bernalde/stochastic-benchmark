--- conflicted
+++ resolved
@@ -7,12 +7,7 @@
     pd.DataFrame.iteritems = pd.DataFrame.items
 
 # Add src directory to path
-<<<<<<< HEAD
 sys.path.insert(0, os.path.abspath(os.path.join(os.path.dirname(__file__), '..', 'src')))
-=======
-sys.path.insert(0, os.path.abspath(os.path.join(os.path.dirname(__file__), "..", "src")))
->>>>>>> 2fdc0d99
-
 
 class TestImports:
     """Test that all modules can be imported without errors."""
